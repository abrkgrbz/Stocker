import React from 'react';
import { Layout, Button, Input, Space, Tooltip, Avatar, Dropdown } from 'antd';
import {
  MenuOutlined,
  SearchOutlined,
  FullscreenOutlined,
  FullscreenExitOutlined,
  UserOutlined,
  SettingOutlined,
  LogoutOutlined,
} from '@ant-design/icons';
import { useNavigate } from 'react-router-dom';
import { useAuthStore } from '@/app/store/auth.store';
import { LanguageSwitcher } from '@/components/LanguageSwitcher';
import { NotificationBell } from '../../NotificationBell';
<<<<<<< HEAD
import { ThemeSwitcher } from '@/core/theme';
=======
import { useTheme } from '../../../contexts/ThemeContext';
>>>>>>> cbdcd18a
import './styles.css';

const { Header } = Layout;

interface MasterHeaderProps {
  collapsed: boolean;
  onCollapse: () => void;
  darkMode: boolean;
  onDarkModeChange: (value: boolean) => void;
  fullscreen: boolean;
  onFullscreenToggle: () => void;
  onMobileMenuClick: () => void;
}

export const MasterHeader: React.FC<MasterHeaderProps> = ({
  collapsed,
  onCollapse,
  darkMode: propDarkMode,
  onDarkModeChange: propOnDarkModeChange,
  fullscreen,
  onFullscreenToggle,
  onMobileMenuClick,
}) => {
  const navigate = useNavigate();
  const { user, logout } = useAuthStore();
  const { darkMode, toggleDarkMode } = useTheme();
  const [searchValue, setSearchValue] = React.useState('');

  // Use theme context values if available, otherwise use props
  const isDarkMode = darkMode !== undefined ? darkMode : propDarkMode;
  const handleDarkModeToggle = toggleDarkMode || propOnDarkModeChange;

  const userMenuItems = [
    {
      key: 'profile',
      icon: <UserOutlined />,
      label: 'Profilim',
    },
    {
      key: 'settings',
      icon: <SettingOutlined />,
      label: 'Hesap Ayarları',
    },
    {
      key: 'divider',
      type: 'divider' as const,
    },
    {
      key: 'logout',
      icon: <LogoutOutlined />,
      label: 'Çıkış Yap',
      danger: true,
    },
  ];

  const handleUserMenuClick = ({ key }: { key: string }) => {
    switch (key) {
      case 'logout':
        logout();
        navigate('/login');
        break;
      case 'profile':
        navigate('/master/profile');
        break;
      case 'settings':
        navigate('/master/settings');
        break;
    }
  };

  const handleSearch = (value: string) => {
    if (value.trim()) {
      console.log('Searching for:', value);
      // TODO: Implement global search functionality
    }
  };

  return (
    <Header className="master-header">
      <div className="master-header-left">
        <Button
          type="text"
          icon={<MenuOutlined />}
          onClick={onCollapse}
          className="header-menu-trigger desktop-only"
        />
        
        <Button
          type="text"
          icon={<MenuOutlined />}
          onClick={onMobileMenuClick}
          className="header-menu-trigger mobile-only"
        />
        
        <Input
          prefix={<SearchOutlined />}
          placeholder="Ara..."
          value={searchValue}
          onChange={(e) => setSearchValue(e.target.value)}
          onPressEnter={(e) => handleSearch((e.target as HTMLInputElement).value)}
          className="header-search"
          allowClear
        />
      </div>

      <div className="master-header-right">
        <Space size="middle">
          <LanguageSwitcher mode="dropdown" showName={false} />

<<<<<<< HEAD
          <ThemeSwitcher variant="dropdown" />
=======
          <Tooltip title={isDarkMode ? 'Aydınlık Mod' : 'Karanlık Mod'}>
            <Button
              type="text"
              icon={isDarkMode ? <SunOutlined /> : <MoonOutlined />}
              onClick={() => handleDarkModeToggle(!isDarkMode)}
              className="header-action-btn"
            />
          </Tooltip>
>>>>>>> cbdcd18a

          <Tooltip title={fullscreen ? 'Tam Ekrandan Çık' : 'Tam Ekran'}>
            <Button
              type="text"
              icon={fullscreen ? <FullscreenExitOutlined /> : <FullscreenOutlined />}
              onClick={onFullscreenToggle}
              className="header-action-btn desktop-only"
            />
          </Tooltip>

          <NotificationBell />

          <Dropdown
            menu={{ items: userMenuItems, onClick: handleUserMenuClick }}
            placement="bottomRight"
            trigger={['click']}
          >
            <Space className="header-user-menu">
              <Avatar
                size={32}
                src={user?.avatar}
                icon={!user?.avatar && <UserOutlined />}
                className="user-avatar"
              />
              <div className="user-info desktop-only">
                <span className="user-name">{user?.name || user?.userName || 'Admin'}</span>
                <span className="user-role">Sistem Yöneticisi</span>
              </div>
            </Space>
          </Dropdown>
        </Space>
      </div>
    </Header>
  );
};<|MERGE_RESOLUTION|>--- conflicted
+++ resolved
@@ -13,11 +13,7 @@
 import { useAuthStore } from '@/app/store/auth.store';
 import { LanguageSwitcher } from '@/components/LanguageSwitcher';
 import { NotificationBell } from '../../NotificationBell';
-<<<<<<< HEAD
 import { ThemeSwitcher } from '@/core/theme';
-=======
-import { useTheme } from '../../../contexts/ThemeContext';
->>>>>>> cbdcd18a
 import './styles.css';
 
 const { Header } = Layout;
@@ -43,12 +39,7 @@
 }) => {
   const navigate = useNavigate();
   const { user, logout } = useAuthStore();
-  const { darkMode, toggleDarkMode } = useTheme();
   const [searchValue, setSearchValue] = React.useState('');
-
-  // Use theme context values if available, otherwise use props
-  const isDarkMode = darkMode !== undefined ? darkMode : propDarkMode;
-  const handleDarkModeToggle = toggleDarkMode || propOnDarkModeChange;
 
   const userMenuItems = [
     {
@@ -127,18 +118,7 @@
         <Space size="middle">
           <LanguageSwitcher mode="dropdown" showName={false} />
 
-<<<<<<< HEAD
           <ThemeSwitcher variant="dropdown" />
-=======
-          <Tooltip title={isDarkMode ? 'Aydınlık Mod' : 'Karanlık Mod'}>
-            <Button
-              type="text"
-              icon={isDarkMode ? <SunOutlined /> : <MoonOutlined />}
-              onClick={() => handleDarkModeToggle(!isDarkMode)}
-              className="header-action-btn"
-            />
-          </Tooltip>
->>>>>>> cbdcd18a
 
           <Tooltip title={fullscreen ? 'Tam Ekrandan Çık' : 'Tam Ekran'}>
             <Button
