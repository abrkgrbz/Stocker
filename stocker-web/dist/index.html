<!doctype html>
<html lang="tr">
  <head>
    <meta charset="utf-8">
    <meta http-equiv="Content-Type" content="text/html; charset=utf-8">
    <link rel="icon" type="image/svg+xml" href="/vite.svg" />
    <meta name="viewport" content="width=device-width, initial-scale=1.0" />
    <link rel="preconnect" href="https://fonts.googleapis.com">
    <link rel="preconnect" href="https://fonts.gstatic.com" crossorigin>
    <link href="https://fonts.googleapis.com/css2?family=Inter:wght@300;400;500;600;700&display=swap" rel="stylesheet">
    <title>Stocker - İşletme Yönetim Sistemi</title>
<<<<<<< HEAD
    <script type="module" crossorigin src="/assets/index-CCeEFemn.js"></script>
=======
    <script type="module" crossorigin src="/assets/index-B2v29VQ3.js"></script>
>>>>>>> cbdcd18a
    <link rel="modulepreload" crossorigin href="/assets/js/vendor-D050fOuJ.js">
    <link rel="modulepreload" crossorigin href="/assets/js/antd-core-DJfp69xk.js">
    <link rel="modulepreload" crossorigin href="/assets/js/utils-D603EPLs.js">
    <link rel="modulepreload" crossorigin href="/assets/js/state-management-BVV65Dim.js">
    <link rel="modulepreload" crossorigin href="/assets/js/antd-icons-C90nORuM.js">
    <link rel="modulepreload" crossorigin href="/assets/js/charts-BpaG6yuZ.js">
<<<<<<< HEAD
    <link rel="stylesheet" crossorigin href="/assets/css/index-Cdl3IyS1.css">
=======
    <link rel="stylesheet" crossorigin href="/assets/css/index-DACF-aF-.css">
>>>>>>> cbdcd18a
  </head>
  <body>
    <div id="root"></div>
  </body>
</html><|MERGE_RESOLUTION|>--- conflicted
+++ resolved
@@ -9,22 +9,14 @@
     <link rel="preconnect" href="https://fonts.gstatic.com" crossorigin>
     <link href="https://fonts.googleapis.com/css2?family=Inter:wght@300;400;500;600;700&display=swap" rel="stylesheet">
     <title>Stocker - İşletme Yönetim Sistemi</title>
-<<<<<<< HEAD
-    <script type="module" crossorigin src="/assets/index-CCeEFemn.js"></script>
-=======
-    <script type="module" crossorigin src="/assets/index-B2v29VQ3.js"></script>
->>>>>>> cbdcd18a
+    <script type="module" crossorigin src="/assets/index-BhyReOID.js"></script>
     <link rel="modulepreload" crossorigin href="/assets/js/vendor-D050fOuJ.js">
     <link rel="modulepreload" crossorigin href="/assets/js/antd-core-DJfp69xk.js">
     <link rel="modulepreload" crossorigin href="/assets/js/utils-D603EPLs.js">
     <link rel="modulepreload" crossorigin href="/assets/js/state-management-BVV65Dim.js">
     <link rel="modulepreload" crossorigin href="/assets/js/antd-icons-C90nORuM.js">
     <link rel="modulepreload" crossorigin href="/assets/js/charts-BpaG6yuZ.js">
-<<<<<<< HEAD
     <link rel="stylesheet" crossorigin href="/assets/css/index-Cdl3IyS1.css">
-=======
-    <link rel="stylesheet" crossorigin href="/assets/css/index-DACF-aF-.css">
->>>>>>> cbdcd18a
   </head>
   <body>
     <div id="root"></div>
