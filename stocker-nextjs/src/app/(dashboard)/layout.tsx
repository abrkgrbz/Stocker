--- conflicted
+++ resolved
@@ -29,10 +29,7 @@
   ClockCircleOutlined,
   ShoppingCartOutlined,
   FileTextOutlined,
-<<<<<<< HEAD
-=======
   WalletOutlined,
->>>>>>> 23b4036e
 } from '@ant-design/icons';
 import { useAuth } from '@/lib/auth';
 import { useTenant } from '@/lib/tenant';
@@ -205,11 +202,6 @@
         },
         {
           key: '/sales/orders',
-<<<<<<< HEAD
-          icon: <FileTextOutlined />,
-          label: 'Siparişler',
-        },
-=======
           icon: <ShoppingCartOutlined />,
           label: 'Siparişler',
         },
@@ -223,7 +215,6 @@
           icon: <WalletOutlined />,
           label: 'Ödemeler',
         },
->>>>>>> 23b4036e
       ],
     },
     {
@@ -314,16 +305,11 @@
     // CRM routes
     if (pathname.startsWith('/crm')) return [pathname];
 
-<<<<<<< HEAD
-    // Sales routes
-    if (pathname.startsWith('/sales')) return [pathname];
-=======
     // Sales routes - match to parent route for nested pages
     if (pathname.startsWith('/sales/orders')) return ['/sales/orders'];
     if (pathname.startsWith('/sales/invoices')) return ['/sales/invoices'];
     if (pathname.startsWith('/sales/payments')) return ['/sales/payments'];
     if (pathname.startsWith('/sales')) return ['/sales'];
->>>>>>> 23b4036e
 
     // Communication routes
     if (pathname.startsWith('/notifications')) return [pathname];
