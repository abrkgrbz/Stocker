--- conflicted
+++ resolved
@@ -6,18 +6,10 @@
 WORKDIR /app
 
 # Debug: Show what files exist in the build context
-<<<<<<< HEAD
 RUN echo "=== Build context check ===" && ls -la /
 
 # Copy package files
 COPY stocker-admin/package*.json ./
-=======
-RUN echo "=== Build context check ===" && \
-    ls -la /
-
-# Try to copy package files with debug output
-COPY stocker-admin/package*.json ./ || (echo "Failed to copy package files" && ls -la && exit 1)
->>>>>>> afc3bde9
 
 # Debug: Check what was copied
 RUN echo "=== After copy ===" && \
@@ -28,25 +20,16 @@
         head -20 package.json; \
     else \
         echo "ERROR: package.json not found!" && \
-<<<<<<< HEAD
         echo "Current directory contents:" && \
         ls -la && \
-=======
->>>>>>> afc3bde9
         exit 1; \
     fi
 
 # Install dependencies with more verbose output
 RUN echo "=== Installing dependencies ===" && \
-<<<<<<< HEAD
     npm install --legacy-peer-deps --verbose || \
-    echo "=== NPM Install failed, trying with --force ===" && \
-    npm install --legacy-peer-deps --force --verbose
-=======
-    npm install --legacy-peer-deps --verbose 2>&1 || \
     (echo "=== NPM Install failed, trying with --force ===" && \
-     npm install --legacy-peer-deps --force --verbose 2>&1)
->>>>>>> afc3bde9
+     npm install --legacy-peer-deps --force --verbose)
 
 # Copy all source files
 COPY stocker-admin/ .
